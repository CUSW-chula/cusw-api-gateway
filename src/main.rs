--- conflicted
+++ resolved
@@ -133,11 +133,7 @@
 
     for entry in &permissions {
         let method = entry.method.parse::<Method>().unwrap();
-<<<<<<< HEAD
-        let path = entry.path.clone();
-=======
         let path = entry.path.clone(); // Keep original path format "/api/v2/tasks/:id"
->>>>>>> 7803b19e
 
         let path_perms = permissions_map
             .entry(path.clone())
@@ -244,14 +240,8 @@
     })?;
 
     // Extract project/task ID from query instead of path
-<<<<<<< HEAD
-    let id = param
-        .as_ref()
-        .and_then(|param| matched.params.get(param));
-=======
     let param_name = param.as_ref().map(|p| p.as_str()).unwrap_or_default();
     let id = matched.params.get(param_name); // Use param_name instead of param
->>>>>>> 7803b19e
 
     // Role checking
     let user_roles = fetch_user_roles(&app_state.db_pool, &user_id, id)
