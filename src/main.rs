use axum::{
    body::Bytes,
    http::{HeaderMap, Method, StatusCode, Uri},
    response::IntoResponse,
    routing::any,
    Extension, Router,
};
use config::{Config, File};
use core::fmt;
use jsonwebtoken::{decode, Algorithm, DecodingKey, Validation};
use matchit::Router as MatchRouter;
use reqwest;
use serde::{Deserialize, Serialize};
use sqlx::postgres::{PgPool, PgPoolOptions};
use sqlx::Type;
use std::collections::HashMap;
use std::sync::Arc;
use tokio::sync::Mutex;

#[derive(Debug, Deserialize)]
struct PermissionEntry {
    path: String,
    method: String,
    #[serde(rename = "allowed_roles", default)]
    allowed_roles_permission_entry: Vec<String>,
    #[serde(default)]
    param: Option<String>,
}

struct PathPermissions {
    methods: HashMap<Method, (Vec<String>, Option<String>)>,
}

#[derive(Debug, Serialize, Deserialize)]
struct Claims {
    id: String,
    exp: usize,
}

#[derive(Debug, Clone, Copy, PartialEq, Eq, Type, Serialize, Deserialize)]
#[sqlx(type_name = "role", rename_all = "PascalCase")] // Matches DB type name
enum Role {
    ProjectOwner,
    Member,
}

struct AppState {
    db_pool: PgPool,
    jwt_secret: String,
    backend_url: String,
}

#[derive(sqlx::FromRow)]
struct UserRole {
    admin: bool,
}

#[derive(sqlx::FromRow)]
struct ProjectRole {
    #[sqlx(rename = "role")]
    role: Role,
}

// Implement Display to allow Role to be printed as a string
impl fmt::Display for Role {
    fn fmt(&self, f: &mut fmt::Formatter<'_>) -> fmt::Result {
        match self {
            Role::ProjectOwner => write!(f, "ProjectOwner"),
            Role::Member => write!(f, "Member"),
        }
    }
}

#[tokio::main]
async fn main() {
    dotenv::dotenv().ok();
    println!("🚀 Starting gateway initialization...");

    let config_files_str =
        std::env::var("CONFIG_FILES").unwrap_or_else(|_| "gateway-config.toml".into());

    // 1. Configure multi-source configuration
    let config_files = config_files_str
        .split(',')
        .map(|s| s.trim())
        .collect::<Vec<_>>();

    println!("🔧 Loading configuration files: {:?}", config_files);

    // 2. Build base configuration with environment overrides
    let config = Config::builder()
<<<<<<< HEAD
        // .add_source(config::File::with_name("gateway-config/projects"))
        // .add_source(config::File::with_name("gateway-config/users"))
        .add_source(config::File::with_name("gateway-config/comments"))
        // .add_source(config::File::with_name("gateway-config/tasks"))
=======
        .add_source(
            config_files
                .iter()
                .map(|f| File::with_name(f))
                .collect::<Vec<_>>(),
        )
>>>>>>> 410433d9
        .build()
        .expect("Failed to build configuration");

    // 3. Load and merge permissions from all config files
    let mut permissions = Vec::new();
    for file in &config_files {
        let cfg = Config::builder()
            .add_source(File::with_name(file))
            .build()
            .unwrap_or_else(|_| panic!("Failed to load config file: {}", file));

        if let Ok(mut perms) = cfg.get::<Vec<PermissionEntry>>("permissions") {
            println!("📄 Loaded {} permissions from {}", perms.len(), file);
            permissions.append(&mut perms);
        }
    }

    println!("🔐 Total merged permissions: {}", permissions.len());

    // 4. Initialize core components
    let jwt_secret = std::env::var("JWT_SECRET").expect("JWT_SECRET must be set");
    let database_url = std::env::var("DATABASE_URL").expect("DATABASE_URL must be set");
    let backend_url = config.get_string("backend_url").unwrap();

    let db_pool = PgPoolOptions::new()
        .max_connections(5)
        .connect(&database_url)
        .await
        .expect("Failed to create database pool");

    // 5. Build route permissions map
    let mut router = MatchRouter::new();

    // Changed: Process permissions directly into the router
    let mut permissions_map = HashMap::new();

    for entry in &permissions {
        let method = entry.method.parse::<Method>().unwrap();
        let path = entry.path.clone();

        let path_perms = permissions_map
            .entry(path.clone())
            .or_insert_with(|| PathPermissions {
                methods: HashMap::new(),
            });

        path_perms.methods.insert(
            method,
            (
                entry.allowed_roles_permission_entry.clone(),
                entry.param.clone(),
            ),
        );
    }

    // Log all registered routes
    println!("🛣️ Registered Routes:");
    for (path, perms) in &permissions_map {
        println!("- Path: {}", path);
        for (method, (roles, param)) in &perms.methods {
            println!(
                "  ▸ Method: {} | Roles: {:?} | Param: {:?}",
                method, roles, param
            );
        }
    }

    // Changed: Take ownership of the permissions_map entries
    for (path, perms) in permissions_map {
        // Removed & here
        router
            .insert(&path, perms)
            .unwrap_or_else(|_| panic!("Failed to register route: {}", path));
    }

    // 8. Prepare shared state
    let shared_router = Arc::new(Mutex::new(router));
    let app_state = Arc::new(AppState {
        db_pool,
        jwt_secret,
        backend_url,
    });

    // 9. Configure Axum server
    let app = Router::new()
        .route("/*path", any(proxy_handler))
        .layer(Extension(shared_router))
        .layer(Extension(app_state));

<<<<<<< HEAD
    println!("🚀 Gateway started on http://localhost:8000");
    axum::Server::bind(&"0.0.0.0:8000".parse().unwrap())
=======
    let bind_address = std::env::var("BIND_ADDRESS").unwrap_or_else(|_| "0.0.0.0:8000".into());

    println!("\n🚀 Gateway initialized successfully");
    println!("🌐 Listening on: http://{}", bind_address);

    axum::Server::bind(&bind_address.parse().unwrap())
>>>>>>> 410433d9
        .serve(app.into_make_service())
        .await
        .unwrap();
}

#[axum::debug_handler]
async fn proxy_handler(
    method: Method,
    uri: Uri,
    headers: HeaderMap,
    body: Bytes,
    Extension(router): Extension<Arc<Mutex<MatchRouter<PathPermissions>>>>,
    Extension(app_state): Extension<Arc<AppState>>,
) -> Result<impl IntoResponse, StatusCode> {
    // Extract query parameters
    let query_params: HashMap<String, String> = uri
        .query()
        .map(|q| serde_urlencoded::from_str(q).unwrap_or_default())
        .unwrap_or_default();

    // Auth handling
    let token = headers
        .get("Authorization")
        .and_then(|h| h.to_str().ok())
        .and_then(|s| s.strip_prefix("Bearer "))
        .ok_or(StatusCode::UNAUTHORIZED)?;

    let user_id = decode_jwt(token, &app_state.jwt_secret).map_err(|_| StatusCode::UNAUTHORIZED)?;

    // Path matching
    let path = uri.path();
    let router = router.lock().await;

    println!("\n🔍 Incoming Request: {} {}", method, path);
    let matched = router.at(path).map_err(|_| {
        println!("❌ No route matched for path: {}", path);
        StatusCode::NOT_FOUND
    })?;

    println!("✅ Matched Route: {:?}", matched.value.methods);
    println!("📦 Route Params: {:?}", matched.params);
    println!("🔍 Query Params: {:?}", query_params);

    // Method validation
    let (allowed_roles, param) = matched.value.methods.get(&method).ok_or_else(|| {
        println!("⚠️ Method not allowed: {}", method);
        StatusCode::METHOD_NOT_ALLOWED
    })?;

    // Extract project/task ID from query instead of path
<<<<<<< HEAD
    let id = param.as_ref().and_then(|param| matched.params.get(param));
=======
    let id = param
        .as_ref()
        .and_then(|param| query_params.get(param).map(|s| s.as_str()));
>>>>>>> 410433d9

    // Role checking
    let user_roles = fetch_user_roles(&app_state.db_pool, &user_id, id)
        .await
        .map_err(|e| {
            println!("💥 Database error: {:?}", e);
            StatusCode::INTERNAL_SERVER_ERROR
        })?;

    println!("👤 User Roles: {:?}", user_roles);
    let is_admin = user_roles.contains(&"admin".to_string());

    if !is_admin {
        if allowed_roles.contains(&"*".to_string()) {
            println!("✅ Wildcard role found - allowing access");
        } else if !allowed_roles.iter().any(|role| user_roles.contains(role)) {
            println!("⛔ Access denied. Required roles: {:?}", allowed_roles);
            return Err(StatusCode::FORBIDDEN);
        }
    }

    // Proxy request
    let client = reqwest::Client::new();
    let backend_url = format!("{}{}", app_state.backend_url, uri);

    let response = client
        .request(method.as_str().parse().unwrap(), &backend_url)
        .headers(headers.clone())
        .body(body)
        .send()
        .await
        .map_err(|e| {
            println!("🔌 Backend connection error: {:?}", e);
            StatusCode::BAD_GATEWAY
        })?;

    let status = StatusCode::from_u16(response.status().as_u16()).unwrap();
    let headers = response.headers().clone();
    let bytes = response.bytes().await.unwrap();

    Ok((status, headers, bytes))
}

fn decode_jwt(token: &str, secret: &str) -> Result<String, ()> {
    let decoding_key = DecodingKey::from_secret(secret.as_bytes());
    let validation = Validation::new(Algorithm::HS256);

    decode::<Claims>(token, &decoding_key, &validation)
        .map(|token_data| {
            println!(
                "🔑 Successfully decoded JWT for user: {}",
                token_data.claims.id
            );
            token_data.claims.id
        })
        .map_err(|e| {
            println!("🔒 JWT decode error: {:?}", e);
            ()
        })
}

async fn fetch_user_roles(
    pool: &PgPool,
    user_id: &str,
    id: Option<&str>,
) -> Result<Vec<String>, sqlx::Error> {
    let mut roles = Vec::new();

    // Check admin status
    let user: Option<UserRole> = sqlx::query_as("SELECT admin FROM users WHERE id = $1")
        .bind(user_id)
        .fetch_optional(pool)
        .await?;

    if let Some(user) = user {
        if user.admin {
            println!("🌟 User is admin");
            roles.push("admin".to_string());
        }
    }

    // Find Task Creator
    if let Some(task_id) = id {
        let project_ids: Vec<(String, String)> =
            sqlx::query_as(r#"SELECT "id", "projectId" FROM tasks WHERE "id" = $1"#)
                .bind(task_id)
                .fetch_all(pool)
                .await?;

        for project_id in project_ids {
            println!("🔍 Fetching roles for project: {}", project_id.1);
            let project_roles: Vec<ProjectRole> = sqlx::query_as(
                r#"SELECT role FROM project_roles WHERE "userId" = $1 AND "projectId" = $2"#,
            )
            .bind(user_id)
            .bind(project_id.1)
            .fetch_all(pool)
            .await?;

            for role in project_roles {
                println!("🏗️ Found project role: {}", role.role);
                roles.push(role.role.to_string());
            }
        }
    }

    // Check project roles
    if let Some(project_id) = id {
        println!("🔍 Fetching roles for project: {}", project_id);
        let project_roles: Vec<ProjectRole> = sqlx::query_as(
            r#"SELECT role FROM project_roles WHERE "userId" = $1 AND "projectId" = $2"#,
        )
        .bind(user_id)
        .bind(project_id)
        .fetch_all(pool)
        .await?;

        for role in project_roles {
            println!("🏗️ Found project role: {}", role.role);
            roles.push(role.role.to_string());
        }
    }

    // Find Task Creator
    if let Some(task_id) = id {
        let creators: Vec<(String, String)> =
            sqlx::query_as(r#"SELECT "id", "createdById" FROM tasks WHERE "id" = $1"#)
                .bind(task_id)
                .fetch_all(pool)
                .await?;

        for creator in creators {
            println!("🏗️ Found task creator: {}", creator.1);
            if creator.1 == user_id {
                roles.push("TaskCreator".to_string());
            }
        }
    }

    // Find Task Assignee
    if let Some(task_id) = id {
        let assigners: Vec<(String, String)> = sqlx::query_as(
            r#"SELECT "taskId","userId" FROM task_assignments WHERE "taskId" = $1 AND "userId" = $2"#,
        )
        .bind(task_id)
        .bind(user_id)
        .fetch_all(pool)
        .await?;

        for assignee in assigners {
            println!("🏗️ Found task creator: {}", assignee.1);
            if assignee.1 == user_id {
                roles.push("TaskAssignee".to_string());
            }
        }
    }
    Ok(roles)
}<|MERGE_RESOLUTION|>--- conflicted
+++ resolved
@@ -89,19 +89,12 @@
 
     // 2. Build base configuration with environment overrides
     let config = Config::builder()
-<<<<<<< HEAD
-        // .add_source(config::File::with_name("gateway-config/projects"))
-        // .add_source(config::File::with_name("gateway-config/users"))
-        .add_source(config::File::with_name("gateway-config/comments"))
-        // .add_source(config::File::with_name("gateway-config/tasks"))
-=======
         .add_source(
             config_files
                 .iter()
                 .map(|f| File::with_name(f))
                 .collect::<Vec<_>>(),
         )
->>>>>>> 410433d9
         .build()
         .expect("Failed to build configuration");
 
@@ -191,17 +184,12 @@
         .layer(Extension(shared_router))
         .layer(Extension(app_state));
 
-<<<<<<< HEAD
-    println!("🚀 Gateway started on http://localhost:8000");
-    axum::Server::bind(&"0.0.0.0:8000".parse().unwrap())
-=======
     let bind_address = std::env::var("BIND_ADDRESS").unwrap_or_else(|_| "0.0.0.0:8000".into());
 
     println!("\n🚀 Gateway initialized successfully");
     println!("🌐 Listening on: http://{}", bind_address);
 
     axum::Server::bind(&bind_address.parse().unwrap())
->>>>>>> 410433d9
         .serve(app.into_make_service())
         .await
         .unwrap();
@@ -252,13 +240,9 @@
     })?;
 
     // Extract project/task ID from query instead of path
-<<<<<<< HEAD
-    let id = param.as_ref().and_then(|param| matched.params.get(param));
-=======
     let id = param
         .as_ref()
-        .and_then(|param| query_params.get(param).map(|s| s.as_str()));
->>>>>>> 410433d9
+        .and_then(|param| matched.params.get(param));
 
     // Role checking
     let user_roles = fetch_user_roles(&app_state.db_pool, &user_id, id)
